--- conflicted
+++ resolved
@@ -124,11 +124,7 @@
 
 # Test dependencies
 rstest = "0.18.2"
-<<<<<<< HEAD
-=======
 serial_test = "3.2.0"
-httpmock = { version = "0.7.0" }
->>>>>>> b4ecaff6
 testcontainers = { version = "0.21.1" }
 tracing-test = "0.2.5"
 testcontainers-modules = { version = "0.9.0", features = [
