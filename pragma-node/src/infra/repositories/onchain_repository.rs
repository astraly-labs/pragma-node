--- conflicted
+++ resolved
@@ -1,11 +1,7 @@
 use std::collections::HashMap;
 
 use bigdecimal::BigDecimal;
-<<<<<<< HEAD
-use chrono::{Timelike, Utc};
-=======
-use chrono::{DateTime, Utc};
->>>>>>> 1f6f75d6
+use chrono::{DateTime, Timelike, Utc};
 use deadpool_diesel::postgres::Pool;
 use diesel::sql_types::{BigInt, Integer, Numeric, Text, Timestamptz, VarChar};
 use diesel::{Queryable, QueryableByName, RunQueryDsl};
@@ -488,7 +484,7 @@
     limit: u64,
 ) -> Result<Vec<OHLCEntry>, InfraError> {
     let interval_in_minutes = interval.to_minutes();
-    let now = Utc::now().naive_utc();
+    let now = Utc::now();
     let current_time = now - chrono::Duration::minutes((now.minute() % interval_in_minutes) as i64);
 
     let raw_sql = format!(
