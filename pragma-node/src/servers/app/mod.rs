--- conflicted
+++ resolved
@@ -33,89 +33,10 @@
     )]
     #[derive(OpenApi)]
     #[openapi(
-<<<<<<< HEAD
-        paths(
-            handlers::create_entry::create_entries,
-            handlers::create_future_entry::create_future_entries,
-            handlers::get_entry::get_entry,
-            handlers::get_ohlc::get_ohlc,
-            handlers::subscribe_to_entry::subscribe_to_entry,
-            handlers::get_volatility::get_volatility,
-            handlers::onchain::get_entry::get_onchain_entry,
-            handlers::onchain::get_history::get_onchain_history,
-            handlers::onchain::get_checkpoints::get_onchain_checkpoints,
-            handlers::onchain::get_publishers::get_onchain_publishers,
-            handlers::optimistic_oracle::get_assertion_details::get_assertion_details, 
-            handlers::optimistic_oracle::get_assertions::get_assertions, 
-            handlers::optimistic_oracle::get_disputed_assertions::get_disputed_assertions, 
-            handlers::optimistic_oracle::get_resolved_assertions::get_resolved_assertions, 
-            handlers::onchain::subscribe_to_ohlc::subscribe_to_onchain_ohlc,
-            handlers::merkle_feeds::get_option::get_merkle_feeds_option,
-            handlers::merkle_feeds::get_merkle_proof::get_merkle_feeds_proof,
-        ),
-        components(
-            schemas(pragma_entities::dto::Entry, pragma_entities::EntryError),
-            schemas(pragma_entities::dto::Publisher, pragma_entities::PublisherError),
-            schemas(pragma_entities::error::InfraError),
-            schemas(
-                handlers::create_entry::CreateEntryRequest,
-                handlers::create_entry::CreateEntryResponse,
-                handlers::create_future_entry::CreateFutureEntryRequest,
-                handlers::create_future_entry::CreateFutureEntryResponse,
-                handlers::GetEntryParams,
-                handlers::get_entry::GetEntryResponse,
-                handlers::subscribe_to_entry::SubscribeToEntryResponse,
-                handlers::get_volatility::GetVolatilityResponse,
-                handlers::get_ohlc::GetOHLCResponse,
-                handlers::onchain::get_entry::GetOnchainEntryParams,
-                handlers::onchain::get_entry::GetOnchainEntryResponse,
-                handlers::onchain::get_checkpoints::GetOnchainCheckpointsParams,
-                handlers::onchain::get_checkpoints::GetOnchainCheckpointsResponse,
-                handlers::onchain::get_publishers::GetOnchainPublishersParams,
-                handlers::onchain::get_publishers::GetOnchainPublishersResponse,
-                handlers::onchain::subscribe_to_ohlc::GetOnchainOHLCResponse,
-                handlers::onchain::get_history::GetOnchainHistoryParams,
-                handlers::onchain::get_history::GetOnchainHistoryResponse,
-                handlers::optimistic_oracle::types::AssertionDetails, 
-                handlers::optimistic_oracle::types::GetAssertionsResponse, 
-                handlers::optimistic_oracle::types::GetAssertionsParams, 
-                handlers::optimistic_oracle::types::GetResolvedAssertionsParams, 
-                handlers::optimistic_oracle::types::GetResolvedAssertionsResponse, 
-                handlers::optimistic_oracle::types::GetDisputedAssertionsResponse, 
-                handlers::optimistic_oracle::types::GetDisputedAssertionsResponse, 
-                handlers::merkle_feeds::get_option::GetOptionQuery,
-                handlers::merkle_feeds::get_option::GetOptionResponse,
-                handlers::merkle_feeds::get_merkle_proof::GetMerkleProofQuery,
-                handlers::merkle_feeds::get_merkle_proof::GetMerkleProofResponse,
-            ),
-            schemas(
-                types::entries::BaseEntry,
-                types::entries::Entry,
-                types::entries::PerpEntry,
-                types::entries::FutureEntry,
-                handlers::onchain::get_entry::OnchainEntry,
-                handlers::onchain::get_checkpoints::Checkpoint,
-                handlers::onchain::get_publishers::Publisher,
-                handlers::onchain::get_publishers::PublisherEntry,
-                handlers::onchain::get_history::GetOnchainHistoryEntry,
-            ),
-            schemas(
-                pragma_common::types::AggregationMode,
-                pragma_common::types::Interval,
-                pragma_common::types::Network,
-                pragma_common::types::DataType,
-            ),
-        ),
-        modifiers(&SecurityAddon),
-        tags(
-            (name = "pragma-node", description = "Pragma Node API")
-        )
-=======
     modifiers(&SecurityAddon),
     tags(
         (name = "pragma-node", description = "Pragma Node API")
     )
->>>>>>> d511ffb7
     )]
     struct ApiDoc;
 
