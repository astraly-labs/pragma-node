use axum::extract::{Query, State};
use axum::Json;

use pragma_entities::PublisherError;

use crate::handlers::entries::{GetOnchainPublishersParams, GetOnchainPublishersResponse};
use crate::infra::repositories::entry_repository::get_all_currencies_decimals;
use crate::infra::repositories::onchain_repository::{
    get_publishers, get_publishers_with_components,
};
use crate::AppState;

#[utoipa::path(
    get,
    path = "/node/v1/onchain/publishers",
    responses(
        (status = 200, description = "Get the onchain publishers", body = GetOnchainPublishersResponse)
    ),
    params(
        ("network" = Network, Query, description = "Network"),
        ("data_type" = DataType, Query, description = "Data type"),
    ),
)]
pub async fn get_onchain_publishers(
    State(state): State<AppState>,
    Query(params): Query<GetOnchainPublishersParams>,
) -> Result<Json<GetOnchainPublishersResponse>, PublisherError> {
    let publishers = get_publishers(&state.postgres_pool, params.network)
        .await
<<<<<<< HEAD
        .map_err(PublisherError::from)?;

    let currencies_decimals = get_all_currencies_decimals(&state.timescale_pool)
        .await
        .map_err(PublisherError::from)?;
=======
        .map_err(EntryError::from)?;

    let currencies_decimals = get_all_currencies_decimals(&state.timescale_pool)
        .await
        .map_err(EntryError::from)?;
>>>>>>> 1f6f75d6

    let publishers_with_components = get_publishers_with_components(
        &state.postgres_pool,
        params.network,
        params.data_type,
        currencies_decimals,
        publishers,
    )
    .await
<<<<<<< HEAD
    .map_err(PublisherError::from)?;
=======
    .map_err(EntryError::from)?;
>>>>>>> 1f6f75d6

    Ok(Json(GetOnchainPublishersResponse(
        publishers_with_components,
    )))
}<|MERGE_RESOLUTION|>--- conflicted
+++ resolved
@@ -1,7 +1,7 @@
 use axum::extract::{Query, State};
 use axum::Json;
 
-use pragma_entities::PublisherError;
+use pragma_entities::EntryError;
 
 use crate::handlers::entries::{GetOnchainPublishersParams, GetOnchainPublishersResponse};
 use crate::infra::repositories::entry_repository::get_all_currencies_decimals;
@@ -24,22 +24,14 @@
 pub async fn get_onchain_publishers(
     State(state): State<AppState>,
     Query(params): Query<GetOnchainPublishersParams>,
-) -> Result<Json<GetOnchainPublishersResponse>, PublisherError> {
+) -> Result<Json<GetOnchainPublishersResponse>, EntryError> {
     let publishers = get_publishers(&state.postgres_pool, params.network)
         .await
-<<<<<<< HEAD
-        .map_err(PublisherError::from)?;
-
-    let currencies_decimals = get_all_currencies_decimals(&state.timescale_pool)
-        .await
-        .map_err(PublisherError::from)?;
-=======
         .map_err(EntryError::from)?;
 
     let currencies_decimals = get_all_currencies_decimals(&state.timescale_pool)
         .await
         .map_err(EntryError::from)?;
->>>>>>> 1f6f75d6
 
     let publishers_with_components = get_publishers_with_components(
         &state.postgres_pool,
@@ -49,11 +41,7 @@
         publishers,
     )
     .await
-<<<<<<< HEAD
-    .map_err(PublisherError::from)?;
-=======
     .map_err(EntryError::from)?;
->>>>>>> 1f6f75d6
 
     Ok(Json(GetOnchainPublishersResponse(
         publishers_with_components,
