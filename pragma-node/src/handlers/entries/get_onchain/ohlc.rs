use std::time::Duration;

use axum::extract::State;
use axum::response::IntoResponse;
use pragma_entities::InfraError;
use serde::{Deserialize, Serialize};

use pragma_common::types::{Interval, Network};
use tokio::time::interval;

use crate::handlers::entries::utils::{is_onchain_existing_pair, send_err_to_socket};
use crate::infra::repositories::entry_repository::OHLCEntry;
use crate::infra::repositories::onchain_repository::get_ohlc;
use crate::AppState;

use axum::extract::ws::{Message, WebSocket, WebSocketUpgrade};

#[derive(Default, Debug, Serialize, Deserialize)]
enum SubscriptionType {
    #[serde(rename = "subscribe")]
    #[default]
    Subscribe,
    #[serde(rename = "unsubscribe")]
    Unsubscribe,
}

#[derive(Debug, Serialize, Deserialize)]
struct SubscriptionRequest {
    msg_type: SubscriptionType,
    pair: String,
    network: Network,
    interval: Interval,
}

#[derive(Debug, Serialize, Deserialize)]
struct SubscriptionAck {
    msg_type: SubscriptionType,
    pair: String,
    network: Network,
    interval: Interval,
}

/// Interval in milliseconds that the channel will update the client with the latest prices.
const CHANNEL_UPDATE_INTERVAL_IN_MS: u64 = 500;

#[utoipa::path(
    get,
    path = "/node/v1/onchain/ohlc",
    responses(
        (
            status = 200,
            description = "Subscribe to a list of OHLC entries",
            body = [SubscribeToEntryResponse]
        )
    )
)]
pub async fn subscribe_to_onchain_ohlc(
    ws: WebSocketUpgrade,
    State(state): State<AppState>,
) -> impl IntoResponse {
    ws.on_upgrade(move |socket| handle_channel(socket, state))
}

/// Handle the WebSocket channel.
async fn handle_channel(mut socket: WebSocket, state: AppState) {
    let waiting_duration = Duration::from_millis(CHANNEL_UPDATE_INTERVAL_IN_MS);
    let mut update_interval = interval(waiting_duration);
    let mut subscribed_pair: Option<String> = None;
    let mut network = Network::default();
    let mut interval = Interval::default();

    let mut ohlc_to_compute = 10;
    let mut ohlc_data: Vec<OHLCEntry> = Vec::new();

    //send a ping (unsupported by some browsers) just to kick things off and get a response
    if socket.send(Message::Ping(vec![])).await.is_ok() {
        tracing::info!("Pinged ...");
    } else {
        tracing::info!("Could not send ping !");
        // no Error here since the only thing we can do is to close the connection.
        // If we can not send messages, there is no way to salvage the statemachine anyway.
        return;
    }

    loop {
        tokio::select! {
            Some(maybe_msg) = socket.recv() => {
                // TODO: remove once we have proper top-level error handling
                let msg = if let Ok(msg) = maybe_msg {
                    msg
                } else {
                    break;
                };
                handle_message_received(&mut socket, &state, &mut subscribed_pair, &mut network, &mut interval, msg).await;
            },
            _ = update_interval.tick() => {
                match send_ohlc_data(&mut socket, &state, &subscribed_pair, &mut ohlc_data, network, interval, ohlc_to_compute).await {
                    Ok(_) => {
                        // After the first request, we only get the latest interval
                        if !ohlc_data.is_empty() {
                            ohlc_to_compute = 1;
                        }
                    },
                    Err(_) => break
                };
            }
        }
    }
}

/// Handle the message received from the client.
/// Subscribe or unsubscribe to the pairs requested.
async fn handle_message_received(
    socket: &mut WebSocket,
    state: &AppState,
    subscribed_pair: &mut Option<String>,
    network: &mut Network,
    interval: &mut Interval,
    message: Message,
) {
    let maybe_client_message = match message {
        Message::Close(_) => {
            // TODO: Send the close message to gracefully shut down the connection
            // Otherwise the client might get an abnormal Websocket closure
            // error.
            return;
        }
        Message::Text(text) => serde_json::from_str::<SubscriptionRequest>(&text),
        Message::Binary(data) => serde_json::from_slice::<SubscriptionRequest>(&data),
        Message::Ping(_) => {
            // Axum will send Pong automatically
            return;
        }
        Message::Pong(_) => {
            return;
        }
    };

    if let Ok(subscription_msg) = maybe_client_message {
        match subscription_msg.msg_type {
            SubscriptionType::Subscribe => {
                let pair_exists = is_onchain_existing_pair(
                    &state.postgres_pool,
                    &subscription_msg.pair,
                    subscription_msg.network,
                )
                .await;
                if !pair_exists {
                    let error_msg = "Pair does not exist in the onchain database.";
                    send_err_to_socket(socket, error_msg).await;
                    return;
                }

                *network = subscription_msg.network;
                *subscribed_pair = Some(subscription_msg.pair.clone());
                *interval = subscription_msg.interval;
            }
            SubscriptionType::Unsubscribe => {
                *subscribed_pair = None;
            }
        };
        // We send an ack message to the client with the subscribed pairs (so
        // the client knows which pairs are successfully subscribed).
        if let Ok(ack_message) = serde_json::to_string(&SubscriptionAck {
            msg_type: subscription_msg.msg_type,
            pair: subscription_msg.pair,
            network: subscription_msg.network,
            interval: subscription_msg.interval,
        }) {
            if socket.send(Message::Text(ack_message)).await.is_err() {
                let error_msg = "Message received but could not send ack message.";
                send_err_to_socket(socket, error_msg).await;
            }
        } else {
            let error_msg = "Could not serialize ack message.";
            send_err_to_socket(socket, error_msg).await;
        }
    } else {
        let error_msg = "Invalid message type. Please check the documentation for more info.";
        send_err_to_socket(socket, error_msg).await;
    }
}

/// Send the current median entries to the client.
async fn send_ohlc_data(
    socket: &mut WebSocket,
    state: &AppState,
    subscribed_pair: &Option<String>,
    ohlc_data: &mut Vec<OHLCEntry>,
    network: Network,
    interval: Interval,
    ohlc_to_compute: i64,
) -> Result<(), InfraError> {
    if subscribed_pair.is_none() {
        return Ok(());
    }

    let pair_id = subscribed_pair.as_ref().unwrap();

    let entries = match get_ohlc(
        ohlc_data,
        &state.postgres_pool,
        network,
        pair_id.clone(),
        interval,
        ohlc_to_compute,
    )
    .await
    {
        Ok(()) => ohlc_data,
        Err(e) => {
            send_err_to_socket(socket, &e.to_string()).await;
            return Err(e);
        }
    };
    if let Ok(json_response) = serde_json::to_string(&entries) {
        if socket.send(Message::Text(json_response)).await.is_err() {
            send_err_to_socket(socket, "Could not send prices.").await;
        }
    } else {
        send_err_to_socket(socket, "Could not serialize prices.").await;
    }
    Ok(())
<<<<<<< HEAD
=======
}

/// Send an error message to the client.
/// (Does not close the connection)
async fn send_error_message(socket: &mut WebSocket, error: &str) {
    let error_msg = json!({ "error": error }).to_string();
    if socket.send(Message::Text(error_msg)).await.is_err() {
        tracing::error!("Client already disconnected. Could not send error message.");
    }
>>>>>>> f76d16c2
}<|MERGE_RESOLUTION|>--- conflicted
+++ resolved
@@ -221,16 +221,4 @@
         send_err_to_socket(socket, "Could not serialize prices.").await;
     }
     Ok(())
-<<<<<<< HEAD
-=======
-}
-
-/// Send an error message to the client.
-/// (Does not close the connection)
-async fn send_error_message(socket: &mut WebSocket, error: &str) {
-    let error_msg = json!({ "error": error }).to_string();
-    if socket.send(Message::Text(error_msg)).await.is_err() {
-        tracing::error!("Client already disconnected. Could not send error message.");
-    }
->>>>>>> f76d16c2
 }