--- conflicted
+++ resolved
@@ -11,14 +11,10 @@
 use pragma_entities::EntryError;
 
 use crate::handlers::entries::{GetOnchainParams, GetOnchainResponse};
-<<<<<<< HEAD
-use crate::infra::repositories::onchain_repository::{get_last_updated_timestamp, routing};
-use crate::types::TimestampParam;
-=======
 use crate::infra::repositories::onchain_repository::{
     get_last_updated_timestamp, get_variations, routing,
 };
->>>>>>> bd2ab3c4
+use crate::types::TimestampParam;
 use crate::utils::{big_decimal_price_to_hex, PathExtractor};
 use crate::AppState;
 
@@ -71,9 +67,12 @@
     )
     .await
     .map_err(|db_error| db_error.to_entry_error(&pair_id))?;
+    let variations = get_variations(&state.onchain_pool, params.network, pair_id.clone())
+        .await
+        .map_err(|db_error| db_error.to_entry_error(&pair_id))?;
 
-<<<<<<< HEAD
     let mut api_result: Vec<GetOnchainResponse> = Vec::with_capacity(raw_data.len());
+
     for entries in raw_data {
         api_result.push(adapt_entries_to_onchain_response(
             pair_id.clone(),
@@ -81,23 +80,10 @@
             entries.sources,
             entries.price,
             last_updated_timestamp,
+            variations,
         ));
     }
     Ok(Json(api_result))
-=======
-    let variations = get_variations(&state.onchain_pool, params.network, pair_id.clone())
-        .await
-        .map_err(|db_error| db_error.to_entry_error(&pair_id))?;
-
-    Ok(Json(adapt_entries_to_onchain_response(
-        pair_id,
-        raw_data.decimal,
-        raw_data.sources,
-        raw_data.price,
-        last_updated_timestamp,
-        variations,
-    )))
->>>>>>> bd2ab3c4
 }
 
 fn adapt_entries_to_onchain_response(
